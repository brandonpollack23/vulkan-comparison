--- conflicted
+++ resolved
@@ -38,7 +38,6 @@
   entry: Entry, // Function loader.
   instance: Instance,
   callback_structures: Option<CallbackStructures>,
-<<<<<<< HEAD
 }
 
 struct CallbackStructures {
@@ -46,28 +45,14 @@
   debug_callback_structure: vk::DebugUtilsMessengerEXT,
 }
 
-=======
-}
-
-struct CallbackStructures {
-  debug_utils_extension: ash::extensions::DebugUtils,
-  debug_callback_structure: vk::DebugUtilsMessengerEXT,
-}
-
->>>>>>> e36a8fed
 // Have to manually deallocate (vkDestroyInstance, destroy debug utils) etc.
 impl Drop for VulkanStructures {
   fn drop(&mut self) {
     unsafe {
       // Destroy debug extension.
-<<<<<<< HEAD
-      let mut inner = self.callback_structures.as_mut().unwrap();
-      inner.debug_utils_extension.destroy_debug_utils_messenger_ext(inner.debug_callback_structure, None);
-=======
       if let Some(inner) = self.callback_structures.as_mut() {
         inner.debug_utils_extension.destroy_debug_utils_messenger_ext(inner.debug_callback_structure, None);
       }
->>>>>>> e36a8fed
 
       // Destroy Vulkan instance.
       self.instance.destroy_instance(None);
